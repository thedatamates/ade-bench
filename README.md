--- conflicted
+++ resolved
@@ -526,8 +526,6 @@
 GRANT ROLE useradmin TO ROLE <ade_bench_admin_role>;
 ```
 
-<<<<<<< HEAD
-=======
 ### Anthropic Claude setup
 
 1. Login at https://platform.claude.com
@@ -538,7 +536,6 @@
 1. Save the key in a secure location
 1. Assign the key to `ANTHROPIC_API_KEY` within the `.env` file
 
->>>>>>> 6eb6b0f2
 ---
 
 ## Configuration
