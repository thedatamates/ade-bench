from enum import Enum


class AgentName(Enum):
    # Abstract agents
    ABSTRACT_INSTALLED = "abstract-installed"

    # Non-abstract agents
    NONE = "none"
    ORACLE = "oracle"
    CLAUDE_CODE = "claude-code"
<<<<<<< HEAD
    MACRO = "macro"

    def model_name_from_agent_name(model_name, agent_name):
        if agent_name == AgentName.ORACLE:
            return "Oracle"
        elif agent_name == AgentName.NONE:
            return "None"
        else:
            return model_name
=======
    OPENAI_CODEX = "openai-codex"
    GEMINI_CLI = "gemini-cli"
    MACRO = "macro"
>>>>>>> 2d1a55cc
<|MERGE_RESOLUTION|>--- conflicted
+++ resolved
@@ -9,7 +9,8 @@
     NONE = "none"
     ORACLE = "oracle"
     CLAUDE_CODE = "claude-code"
-<<<<<<< HEAD
+    OPENAI_CODEX = "openai-codex"
+    GEMINI_CLI = "gemini-cli"
     MACRO = "macro"
 
     def model_name_from_agent_name(model_name, agent_name):
@@ -18,9 +19,4 @@
         elif agent_name == AgentName.NONE:
             return "None"
         else:
-            return model_name
-=======
-    OPENAI_CODEX = "openai-codex"
-    GEMINI_CLI = "gemini-cli"
-    MACRO = "macro"
->>>>>>> 2d1a55cc
+            return model_name