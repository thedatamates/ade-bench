--- conflicted
+++ resolved
@@ -256,8 +256,6 @@
             if trial_handler.task.solution_seeds:
                 self._generate_solution_tests(trial_handler, temp_test_path)
 
-<<<<<<< HEAD
-=======
                 # Also write the generated tests back to the shared directory as a log
                 # of what was generated (useful for debugging). This is safe because we
                 # copy from temp_test_path to the container, not from the shared directory.
@@ -275,7 +273,6 @@
                     except OSError:
                         pass  # Ignore errors if another process is writing
 
->>>>>>> 1572c3a0
             # Copy test-related files from temp directory
             terminal.copy_to_container(
                 paths=[
